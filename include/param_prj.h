--- conflicted
+++ resolved
@@ -24,13 +24,8 @@
    2. Temporary parameters
    3. Display values
  */
-<<<<<<< HEAD
 //Next param id (increase when adding new parameter!): 158
 //Next value Id: 2053
-=======
-//Next param id (increase when adding new parameter!): 157
-//Next value Id: 2052
->>>>>>> 0a8d0fa8
 /*              category     name         unit       min     max     default id */
 
 #define MOTOR_PARAMETERS_COMMON \
